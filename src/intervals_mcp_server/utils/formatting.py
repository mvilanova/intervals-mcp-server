--- conflicted
+++ resolved
@@ -139,70 +139,6 @@
                         f"- {sport.get('type')}: eFTP = {sport['eftp']}"
                     )
     if sport_info_list:
-<<<<<<< HEAD
-        sport_info = "\n".join(sport_info_list)
-    else:
-        sport_info = "  None available"
-
-    return f"""Date: {entry.get("date", "Unknown date")}
-ID: {entry.get("id", "N/A")}
-
-Training Metrics:
-  Fitness (CTL): {entry.get("ctl", "N/A")}
-  Fatigue (ATL): {entry.get("atl", "N/A")}
-  Ramp Rate: {entry.get("rampRate", "N/A")}
-  CTL Load: {entry.get("ctlLoad", "N/A")}
-  ATL Load: {entry.get("atlLoad", "N/A")}
-
-Sport-Specific Info:
-{sport_info}
-
-Vital Signs:
-  Weight: {entry.get("weight", "N/A")} kg
-  Resting HR: {entry.get("restingHR", "N/A")} bpm
-  HRV: {entry.get("hrv", "N/A")}
-  HRV SDNN: {entry.get("hrvSDNN", "N/A")}
-  Average Sleeping HR: {entry.get("avgSleepingHR", "N/A")} bpm
-  SpO2: {entry.get("spO2", "N/A")}%
-  Blood Pressure: {entry.get("systolic", "N/A")}/{entry.get("diastolic", "N/A")} mmHg
-  Respiration: {entry.get("respiration", "N/A")} breaths/min
-  Blood Glucose: {entry.get("bloodGlucose", "N/A")} mmol/L
-  Lactate: {entry.get("lactate", "N/A")} mmol/L
-  VO2 Max: {entry.get("vo2max", "N/A")} ml/kg/min
-  Body Fat: {entry.get("bodyFat", "N/A")}%
-  Abdomen: {entry.get("abdomen", "N/A")} cm
-  Baevsky Stress Index: {entry.get("baevskySI", "N/A")}
-
-Sleep & Recovery:
-  Sleep: {sleep_hours} hours
-  Sleep Score: {entry.get("sleepScore", "N/A")}
-  Sleep Quality: {entry.get("sleepQuality", "N/A")}/4
-  Readiness Score: {entry.get("readiness", "N/A")}
-
-Menstrual Tracking:
-  Menstrual Phase: {menstrual_phase}
-  Predicted Phase: {menstrual_phase_predicted}
-
-Subjective Feelings:
-  Soreness: {entry.get("soreness", "N/A")}/14
-  Fatigue: {entry.get("fatigue", "N/A")}/4
-  Stress: {entry.get("stress", "N/A")}/4
-  Mood: {entry.get("mood", "N/A")}/4
-  Motivation: {entry.get("motivation", "N/A")}/4
-  Injury Level: {entry.get("injury", "N/A")}/4
-
-Nutrition & Hydration:
-  Calories Consumed: {entry.get("kcalConsumed", "N/A")} kcal
-  Hydration Score: {entry.get("hydration", "N/A")}/4
-  Hydration Volume: {entry.get("hydrationVolume", "N/A")} ml
-
-Activity:
-  Steps: {entry.get("steps", "N/A")}
-
-Comments: {entry.get("comments", "No comments")}
-Status: {"Locked" if entry.get("locked") else "Unlocked"}
-Last Updated: {entry.get("updated", "Unknown")}"""
-=======
         lines.append("Sport-Specific Info:")
         lines.extend(sport_info_list)
         lines.append("")
@@ -247,9 +183,9 @@
     if sleep_hours is not None:
         sleep_lines.append(f"  Sleep: {sleep_hours} hours")
     for k, label, unit in [
-        ("sleepScore", "Sleep Score", "/100"),
-        ("sleepQuality", "Sleep Quality", "/10"),
-        ("readiness", "Readiness", "/10"),
+        ("sleepScore", "Sleep Score", ""),
+        ("sleepQuality", "Sleep Quality", "/4"),
+        ("readiness", "Readiness Score", ""),
     ]:
         if entries.get(k) is not None:
             sleep_lines.append(f"  {label}: {entries[k]}{unit}")
@@ -271,16 +207,16 @@
 
     # Subjective Feelings
     subjective_lines = []
-    for k, label in [
-        ("soreness", "Soreness"),
-        ("fatigue", "Fatigue"),
-        ("stress", "Stress"),
-        ("mood", "Mood"),
-        ("motivation", "Motivation"),
-        ("injury", "Injury Level"),
+    for k, label, unit in [
+        ("soreness", "Soreness", "/14"),
+        ("fatigue", "Fatigue", "/4"),
+        ("stress", "Stress", "/4"),
+        ("mood", "Mood", "/4"),
+        ("motivation", "Motivation", "/4"),
+        ("injury", "Injury Level", "/4"),
     ]:
         if entries.get(k) is not None:
-            subjective_lines.append(f"  {label}: {entries[k]}/10")
+            subjective_lines.append(f"  {label}: {entries[k]}{unit}")
     if subjective_lines:
         lines.append("Subjective Feelings:")
         lines.extend(subjective_lines)
@@ -288,15 +224,15 @@
 
     # Nutrition & Hydration
     nutrition_lines = []
-    for k, label in [
-        ("kcalConsumed", "Calories Consumed"),
-        ("hydrationVolume", "Hydration Volume"),
+    for k, label, unit in [
+        ("kcalConsumed", "Calories Consumed", " kcal"),
+        ("hydrationVolume", "Hydration Volume", " ml"),
     ]:
         if entries.get(k) is not None:
-            nutrition_lines.append(f"- {label}: {entries[k]}")
+            nutrition_lines.append(f"- {label}: {entries[k]}{unit}")
 
     if entries.get("hydration") is not None:
-        nutrition_lines.append(f"  Hydration Score: {entries['hydration']}/10")
+        nutrition_lines.append(f"  Hydration Score: {entries['hydration']}/4")
 
     if nutrition_lines:
         lines.append("Nutrition & Hydration:")
@@ -316,7 +252,6 @@
         lines.append(f"Status: {'Locked' if entries.get('locked') else 'Unlocked'}")
 
     return "\n".join(lines)
->>>>>>> aaf40a3b
 
 
 def format_event_summary(event: dict[str, Any]) -> str:
