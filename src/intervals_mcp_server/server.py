--- conflicted
+++ resolved
@@ -584,65 +584,6 @@
     return wellness_summary
 
 
-def convert_distance(distance: str) -> float:
-    """Convert distance string to meters.
-
-    Args:
-        distance: Distance string with unit (e.g., "10km", "500mtr")
-
-    Returns:
-        Distance in meters as float
-    """
-    if "km" in distance:
-        return float(distance.replace("km", "").strip()) * 1000  # Convert km to meters
-    if "m" in distance:
-        return float(distance.replace("mtr", "").strip())  # Keep meters as is
-    return 0.0  # Default for unknown formats
-
-
-def convert_duration(duration: str) -> int:
-    """Convert duration string to seconds.
-
-    Args:
-        duration: Duration string with unit (e.g., "1h", "15m", "90s")
-
-    Returns:
-        Duration in seconds as int
-    """
-    if "h" in duration:
-        return int(duration.replace("h", "").strip()) * 3600  # Convert hours to seconds
-    if "m" in duration:
-        return int(duration.replace("m", "").strip()) * 60  # Convert minutes to seconds
-    if "s" in duration:
-        return int(duration.replace("s", "").strip())  # Keep seconds as is
-    return int(duration)  # Default for unknown formats
-
-
-def _format_steps_description(steps: list[dict[str, Any]]) -> list[str]:
-    """Validate and format workout steps into description lines."""
-    description_lines = []
-    for step in steps:
-        if "duration" in step and "distance" in step:
-            raise ValueError("Step must have either duration or distance, not both")
-        if "duration" not in step and "distance" not in step:
-            raise ValueError("Step must have either duration or distance")
-        if "target" not in step:
-            raise ValueError("Step must have target")
-
-        line = "- "
-        if "duration" in step:
-            line += f"{step['duration']}"
-        if "distance" in step:
-            line += f"{step['distance']}"
-        line += f" {step['target']}"
-        if "description" in step:
-            line += f" ({step['description']})"
-        if "cadence" in step:
-            line += f" ({step['cadence']})"
-        description_lines.append(line)
-    return description_lines
-
-
 def _resolve_workout_type(name: str | None, workout_type: str | None) -> str:
     """Determine the workout type based on the name and provided value."""
     if workout_type:
@@ -661,49 +602,13 @@
     return "Ride"  # Default
 
 
-def _resolve_target_type(name: str | None, target_type: str | None) -> str:
-    """Determine the target type based on the name and provided value."""
-    if target_type in ["POWER", "PACE", "HR", "AUTO"]:
-        return target_type
-    name_lower = name.lower() if name else ""
-    if "power" in name_lower:
-        return "POWER"
-    if "pace" in name_lower:
-        return "PACE"
-    if "hr" in name_lower:
-        return "HR"
-    return "AUTO"
-
-
-def _calculate_moving_time(steps: list[dict[str, Any]], moving_time: str | None) -> int | None:
-    """Calculate moving_time_seconds from steps or provided value."""
-    if moving_time:
-        return convert_duration(moving_time)
-    if all("duration" in step for step in steps):
-        return sum(convert_duration(step["duration"]) for step in steps)
-    return None
-
-
-def _calculate_distance(steps: list[dict[str, Any]], distance: str | None) -> float | None:
-    """Calculate distance_meters from steps or provided value."""
-    if distance:
-        return convert_distance(distance)
-    if all("distance" in step for step in steps):
-        return sum(convert_distance(step["distance"]) for step in steps)
-    return None
-
-
 @mcp.tool()
 async def add_events(  # pylint: disable=too-many-arguments,too-many-locals,too-many-branches,too-many-statements,too-many-positional-arguments
     athlete_id: str | None = None,
     api_key: str | None = None,
     start_date: str | None = None,
     name: str | None = None,
-<<<<<<< HEAD
     description: str | None = None,
-=======
-    steps: list[dict[str, Any]] | None = None,
->>>>>>> 54861e4b
     workout_type: str | None = None,
     moving_time: str | None = None,
     distance: str | None = None,
@@ -713,39 +618,20 @@
 
     Example:
     {
-<<<<<<< HEAD
         "start_date": "2025-01-14",
         "name": "Run - VO2 Max Intervals",
         "workout_type": "Run",  # Workout type (Ride, Run, Swim, etc.)
-        "moving_time": "1h",  # Total time of the workout
-        "distance": "10km",  # Total distance of the workout
-        "description": "- 15m 80% Warm-up\n- 500m 110% High-intensity interval\n- 90s 80% Recovery\n- 500m 110% High-intensity interval\n- 10m 80% Cool-down"
+        "moving_time": "1800",  # Total expected duration of the workout in seconds
+        "distance": "5000",  # Total expected distance of the workout in meters
+        "description": "- 15m 80% Warm-up\n- 500m 110% High-intensity interval\n- 90s 80% Recovery\n- 500m 110% High-intensity interval\n- 10m 80% Cool-down"  # Important! See formatting details below
     }
     
-=======
-            "start_date": "2025-01-14",
-            "name": "Run - VO2 Max Intervals",
-            "workout_type": "Run",  # Workout type (Ride, Run, Swim, etc.)
-            "target_type": "POWER",  # Target (POWER, PACE, HR, AUTO)
-            "moving_time": "1h",  # Total time of the workout
-            "distance": "10km",  # Total distance of the workout
-            "steps": [
-                {"duration": "15m", "target": "80%",  "description": "Warm-up"},
-                {"distance": "500m", "target": "110%",  "description": "High-intensity interval"},
-                {"duration": "90s", "target": "80%",  "description": "Recovery"},
-                {"distance": "500m", "target": "110%",  "description": "High-intensity interval"},
-                {"duration": "10m", "target": "80%", "description": "Cool-down"}
-            ]
-        }
-
->>>>>>> 54861e4b
     Common workout types:
         - "Run" for running workouts
         - "Ride" for cycling workouts
         - "Swim" for swimming workouts
         - "Walk" for walking/hiking
         - "Row" for rowing
-<<<<<<< HEAD
     
     Description:
         Description of the workout including steps and target (see details on formatting at https://forum.intervals.icu/t/workout-builder/1163/12)
@@ -797,14 +683,6 @@
         - 60s 80% Recovery
 
         - 8m 80% Cool-down
-=======
-
-    Target options:
-        - "POWER" for power-based workouts (cycling)
-        - "PACE" for pace-based workouts (running)
-        - "HR" for heart rate-based workouts
-        - "AUTO" for automatic detection
->>>>>>> 54861e4b
 
     Args:
         athlete_id: The Intervals.icu athlete ID (optional, will use ATHLETE_ID from .env if not provided)
@@ -819,93 +697,18 @@
     message = None
     athlete_id_to_use = athlete_id if athlete_id is not None else ATHLETE_ID
     if not athlete_id_to_use:
-<<<<<<< HEAD
-        return "Error: No athlete ID provided and no default ATHLETE_ID found in environment variables."
-
-    # Parse date parameters
-    if not start_date:
-        start_date = datetime.now().strftime("%Y-%m-%d")
-
-    final_data = {}
-    
-    # Determine workout type
-    if not workout_type:
-        # Fall back to keyword detection in name
-        name_lower = name.lower() if name else ""
-        if any(keyword in name_lower for keyword in ["bike", "cycle", "cycling", "ride"]):
-            workout_type = "Ride"
-        elif any(keyword in name_lower for keyword in ["run", "running", "jog", "jogging"]):
-            workout_type = "Run"
-        elif any(keyword in name_lower for keyword in ["swim", "swimming", "pool"]):
-            workout_type = "Swim"
-        elif any(keyword in name_lower for keyword in ["walk", "walking", "hike", "hiking"]):
-            workout_type = "Walk"
-        elif any(keyword in name_lower for keyword in ["row", "rowing"]):
-            workout_type = "Row"
-        else:
-            # Default to Ride, probably the most common type on Intervals
-            # IMPORTANT: This default means workouts without clear keywords will be created as Rides
-            # To avoid this, always specify "type" in the data dict when creating workouts
-            workout_type = "Ride"
-
-    if moving_time:
-        moving_time = convert_duration(moving_time)
-    else:
-        if all("duration" in step for step in steps):
-            moving_time = sum(convert_duration(step["duration"]) for step in steps)
-
-    if distance:
-        distance = convert_distance(distance)
-    else:
-        if all("distance" in step for step in steps):
-            distance = sum(convert_distance(step["distance"]) for step in steps)
-
-    final_data.update({
-            "start_date_local": start_date + "T00:00:00",
-            "category": "WORKOUT",
-            "name": name,
-            "description": description,
-            "type": workout_type,
-            "moving_time": moving_time,
-            "distance": distance,
-        })
-    
-    # Call the Intervals.icu API
-    result = await make_intervals_request(
-        url=f"/athlete/{athlete_id_to_use}/events", api_key=api_key, data=final_data, method="POST"
-    )
-
-    if isinstance(result, dict) and "error" in result:
-        error_message = result.get("message", "Unknown error")
-        return f"Error fetching events: {error_message}, data used: {final_data}"
-
-    # Format the response
-    if not result:
-        return f"No events posted for athlete {athlete_id_to_use}."
-
-
-    # Ensure result is a dict
-    events = result if isinstance(result, dict) else []
-=======
         message = "Error: No athlete ID provided and no default ATHLETE_ID found in environment variables."
-    elif steps is None:
-        message = "Error: No workout steps provided"
     else:
         if not start_date:
             start_date = datetime.now().strftime("%Y-%m-%d")
         try:
-            description_lines = _format_steps_description(steps)
             resolved_workout_type = _resolve_workout_type(name, workout_type)
-            resolved_target_type = _resolve_target_type(name, target_type)
-            moving_time_seconds = _calculate_moving_time(steps, moving_time)
-            distance_meters = _calculate_distance(steps, distance)
             final_data = {
                 "start_date_local": start_date + "T00:00:00",
                 "category": "WORKOUT",
                 "name": name,
-                "description": "\n".join(description_lines).strip(),
+                "description": description,
                 "type": resolved_workout_type,
-                "target": resolved_target_type,
                 "moving_time": moving_time_seconds,
                 "distance": distance_meters,
             }
@@ -927,7 +730,6 @@
         except ValueError as e:
             message = f"Error: {e}"
     return message
->>>>>>> 54861e4b
 
 
 # Run the server
