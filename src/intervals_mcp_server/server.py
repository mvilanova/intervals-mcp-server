"""
Intervals.icu MCP Server

This module implements a Model Context Protocol (MCP) server for connecting
Claude with the Intervals.icu API. It provides tools for retrieving and managing
athlete data, including activities, events, workouts, and wellness metrics.

Main Features:
    - Activity retrieval and detailed analysis
    - Event management (races, workouts, calendar items)
    - Wellness data tracking and visualization
    - Error handling with user-friendly messages
    - Configurable parameters with environment variable support

Usage:
    This server is designed to be run as a standalone script and exposes several MCP tools
    for use with Claude Desktop or other MCP-compatible clients. The server loads configuration
    from environment variables (optionally via a .env file) and communicates with the Intervals.icu API.

    To run the server:
        $ python src/intervals_mcp_server/server.py

    MCP tools provided:
        - get_activities
        - get_activity_details
        - get_events
        - get_event_by_id
        - get_wellness_data
        - get_activity_intervals
        - add_events

    See the README for more details on configuration and usage.
"""

from json import JSONDecodeError
import logging
import os
import re
from contextlib import asynccontextmanager
from datetime import datetime, timedelta
from http import HTTPStatus
from typing import Any
import json

import httpx  # pylint: disable=import-error
from mcp.server.fastmcp import FastMCP  # pylint: disable=import-error

# Import formatting utilities
from intervals_mcp_server.utils.formatting import (
    format_activity_summary,
    format_event_details,
    format_event_summary,
    format_intervals,
    format_wellness_entry,
)

# Try to load environment variables from .env file if it exists
try:
    from dotenv import load_dotenv

    _ = load_dotenv()
except ImportError:
    # python-dotenv not installed, proceed without it
    pass

# Configure logging
logging.basicConfig(
    level=logging.INFO,
    format="%(asctime)s - %(name)s - %(levelname)s - %(message)s",
    handlers=[logging.StreamHandler()],
)
logger = logging.getLogger("intervals_icu_mcp_server")

# Create a single AsyncClient instance for all requests
httpx_client = httpx.AsyncClient()


@asynccontextmanager
async def lifespan(_app: FastMCP):
    """
    Context manager to ensure the shared httpx client is closed when the server stops.

    Args:
        _app (FastMCP): The MCP server application instance.
    """
    try:
        yield
    finally:
        await httpx_client.aclose()


# Initialize FastMCP server with custom lifespan
mcp = FastMCP("intervals-icu", lifespan=lifespan)

# Constants
INTERVALS_API_BASE_URL = os.getenv("INTERVALS_API_BASE_URL", "https://intervals.icu/api/v1")
API_KEY = os.getenv("API_KEY", "")  # Provide default empty string
ATHLETE_ID = os.getenv("ATHLETE_ID", "")  # Default athlete ID from .env
USER_AGENT = "intervalsicu-mcp-server/1.0"

# Validate environment variables on import
if API_KEY == "":
    raise ValueError("API_KEY environment variable is not set or empty")

# Accept athlete IDs that are either all digits or start with 'i' followed by digits
if not re.fullmatch(r"i?\d+", ATHLETE_ID):
    raise ValueError(
        "ATHLETE_ID must be all digits (e.g. 123456) or start with 'i' followed by digits (e.g. i123456)"
    )


async def make_intervals_request(
    url: str, api_key: str | None = None, params: dict[str, Any] | None = None, method: str = "GET", data = None
) -> dict[str, Any] | list[dict[str, Any]]:
    """
    Make a request to the Intervals.icu API with proper error handling.

    Args:
        url (str): The API endpoint path (e.g., '/athlete/{id}/activities').
        api_key (str | None): Optional API key to use for authentication. Defaults to the global API_KEY.
        params (dict[str, Any] | None): Optional query parameters for the request.
        method (str): HTTP method to use (GET, POST, etc.). Defaults to GET.
        data (dict[str, Any] | None): Optional data to send in the request body.

    Returns:
        dict[str, Any] | list[dict[str, Any]]: The parsed JSON response from the API, or an error dict.
    """
    headers = {"User-Agent": USER_AGENT, "Accept": "application/json"}

    if method == "POST":
        headers["Content-Type"] = "application/json"

    # Use provided api_key or fall back to global API_KEY
    key_to_use = api_key if api_key is not None else API_KEY
    auth = httpx.BasicAuth("API_KEY", key_to_use)
    full_url = f"{INTERVALS_API_BASE_URL}{url}"
    final_data=json.dumps(data)

    try:
        response = await httpx_client.request(
            method=method,
            url=full_url,
            headers=headers,
            params=params,
            auth=auth,
            timeout=30.0,
            data=final_data
        )
        try:
            data = response.json() if response.content else {}
        except JSONDecodeError:
            logger.error("Invalid JSON in response from: %s", full_url)
            return {"error": True, "message": "Invalid JSON in response"}
        _ = response.raise_for_status()
        return data
    except httpx.HTTPStatusError as e:
        error_code = e.response.status_code
        error_text = e.response.text

        logger.error("HTTP error: %s - %s", error_code, error_text)

        # Provide specific messages for common error codes
        error_messages = {
            HTTPStatus.UNAUTHORIZED: f"{HTTPStatus.UNAUTHORIZED.value} {HTTPStatus.UNAUTHORIZED.phrase}: Please check your API key.",
            HTTPStatus.FORBIDDEN: f"{HTTPStatus.FORBIDDEN.value} {HTTPStatus.FORBIDDEN.phrase}: You may not have permission to access this resource.",
            HTTPStatus.NOT_FOUND: f"{HTTPStatus.NOT_FOUND.value} {HTTPStatus.NOT_FOUND.phrase}: The requested endpoint or ID doesn't exist.",
            HTTPStatus.UNPROCESSABLE_ENTITY: f"{HTTPStatus.UNPROCESSABLE_ENTITY.value} {HTTPStatus.UNPROCESSABLE_ENTITY.phrase}: The server couldn't process the request (invalid parameters or unsupported operation).",
            HTTPStatus.TOO_MANY_REQUESTS: f"{HTTPStatus.TOO_MANY_REQUESTS.value} {HTTPStatus.TOO_MANY_REQUESTS.phrase}: Too many requests in a short time period.",
            HTTPStatus.INTERNAL_SERVER_ERROR: f"{HTTPStatus.INTERNAL_SERVER_ERROR.value} {HTTPStatus.INTERNAL_SERVER_ERROR.phrase}: The Intervals.icu server encountered an internal error.",
            HTTPStatus.SERVICE_UNAVAILABLE: f"{HTTPStatus.SERVICE_UNAVAILABLE.value} {HTTPStatus.SERVICE_UNAVAILABLE.phrase}: The Intervals.icu server might be down or undergoing maintenance.",
        }

        # Get a specific message or default to the server's response
        try:
            status = HTTPStatus(error_code)
            custom_message = error_messages.get(status, error_text)
        except ValueError:
            # If the status code doesn't map to HTTPStatus, use the error_text
            custom_message = error_text

        return {"error": True, "status_code": error_code, "message": custom_message}
    except httpx.RequestError as e:
        logger.error("Request error: %s", str(e))
        return {"error": True, "message": f"Request error: {str(e)}"}
    except httpx.HTTPError as e:
        logger.error("HTTP client error: %s", str(e))
        return {"error": True, "message": f"HTTP client error: {str(e)}"}

# ----- MCP Tool Implementations ----- #


def _parse_activities_from_result(result: Any) -> list[dict[str, Any]]:
    """Extract a list of activity dictionaries from the API result."""
    activities: list[dict[str, Any]] = []

    if isinstance(result, list):
        activities = [item for item in result if isinstance(item, dict)]
    elif isinstance(result, dict):
        # Result is a single activity or a container
        for _key, value in result.items():
            if isinstance(value, list):
                activities = [item for item in value if isinstance(item, dict)]
                break
        # If no list was found but the dict has typical activity fields, treat it as a single activity
        if not activities and any(key in result for key in ["name", "startTime", "distance"]):
            activities = [result]

    return activities


def _filter_named_activities(activities: list[dict[str, Any]]) -> list[dict[str, Any]]:
    """Filter out unnamed activities from the list."""
    return [
        activity
        for activity in activities
        if activity.get("name") and activity.get("name") != "Unnamed"
    ]


async def _fetch_more_activities(
    athlete_id: str,
    start_date: str,
    api_key: str | None,
    api_limit: int,
) -> list[dict[str, Any]]:
    """Fetch additional activities from an earlier date range."""
    oldest_date = datetime.fromisoformat(start_date)
    older_start_date = (oldest_date - timedelta(days=60)).strftime("%Y-%m-%d")
    older_end_date = (oldest_date - timedelta(days=1)).strftime("%Y-%m-%d")

    if older_start_date >= older_end_date:
        return []

    more_params = {
        "oldest": older_start_date,
        "newest": older_end_date,
        "limit": api_limit,
    }
    more_result = await make_intervals_request(
        url=f"/athlete/{athlete_id}/activities",
        api_key=api_key,
        params=more_params,
    )

    if isinstance(more_result, list):
        return _filter_named_activities(more_result)
    return []


def _format_activities_response(
    activities: list[dict[str, Any]],
    athlete_id: str,
    include_unnamed: bool,
) -> str:
    """Format the activities response based on the results."""
    if not activities:
        if include_unnamed:
            return (
                f"No valid activities found for athlete {athlete_id} in the specified date range."
            )
        return f"No named activities found for athlete {athlete_id} in the specified date range. Try with include_unnamed=True to see all activities."

    # Format the output
    activities_summary = "Activities:\n\n"
    for activity in activities:
        if isinstance(activity, dict):
            activities_summary += format_activity_summary(activity) + "\n"
        else:
            activities_summary += f"Invalid activity format: {activity}\n\n"

    return activities_summary


@mcp.tool()
async def get_activities(  # pylint: disable=too-many-arguments,too-many-return-statements,too-many-branches,too-many-positional-arguments
    athlete_id: str | None = None,
    api_key: str | None = None,
    start_date: str | None = None,
    end_date: str | None = None,
    limit: int = 10,
    include_unnamed: bool = False,
) -> str:
    """Get a list of activities for an athlete from Intervals.icu

    Args:
        athlete_id: The Intervals.icu athlete ID (optional, will use ATHLETE_ID from .env if not provided)
        api_key: The Intervals.icu API key (optional, will use API_KEY from .env if not provided)
        start_date: Start date in YYYY-MM-DD format (optional, defaults to 30 days ago)
        end_date: End date in YYYY-MM-DD format (optional, defaults to today)
        limit: Maximum number of activities to return (optional, defaults to 10)
        include_unnamed: Whether to include unnamed activities (optional, defaults to False)
    """
    # Use provided athlete_id or fall back to global ATHLETE_ID
    athlete_id_to_use = athlete_id if athlete_id is not None else ATHLETE_ID
    if not athlete_id_to_use:
        return "Error: No athlete ID provided and no default ATHLETE_ID found in environment variables."

    # Parse date parameters
    if not start_date:
        start_date = (datetime.now() - timedelta(days=30)).strftime("%Y-%m-%d")
    if not end_date:
        end_date = datetime.now().strftime("%Y-%m-%d")

    # Fetch more activities if we need to filter out unnamed ones
    api_limit = limit * 3 if not include_unnamed else limit

    # Call the Intervals.icu API
    params = {"oldest": start_date, "newest": end_date, "limit": api_limit}
    result = await make_intervals_request(
        url=f"/athlete/{athlete_id_to_use}/activities", api_key=api_key, params=params
    )

    # Check for error
    if isinstance(result, dict) and "error" in result:
        error_message = result.get("message", "Unknown error")
        return f"Error fetching activities: {error_message}"

    if not result:
        return f"No activities found for athlete {athlete_id_to_use} in the specified date range."

    # Parse activities from result
    activities = _parse_activities_from_result(result)

    if not activities:
        return f"No valid activities found for athlete {athlete_id_to_use} in the specified date range."

    # Filter and fetch more if needed
    if not include_unnamed:
        activities = _filter_named_activities(activities)

        # If we don't have enough named activities, try to fetch more
        if len(activities) < limit:
            more_activities = await _fetch_more_activities(
                athlete_id_to_use, start_date, api_key, api_limit
            )
            activities.extend(more_activities)

    # Limit to requested count
    activities = activities[:limit]

    return _format_activities_response(activities, athlete_id_to_use, include_unnamed)


@mcp.tool()
async def get_activity_details(activity_id: str, api_key: str | None = None) -> str:
    """Get detailed information for a specific activity from Intervals.icu

    Args:
        activity_id: The Intervals.icu activity ID
        api_key: The Intervals.icu API key (optional, will use API_KEY from .env if not provided)
    """
    # Call the Intervals.icu API
    result = await make_intervals_request(url=f"/activity/{activity_id}", api_key=api_key)

    if isinstance(result, dict) and "error" in result:
        error_message = result.get("message", "Unknown error")
        return f"Error fetching activity details: {error_message}"

    # Format the response
    if not result:
        return f"No details found for activity {activity_id}."

    # If result is a list, use the first item if available
    activity_data = result[0] if isinstance(result, list) and result else result
    if not isinstance(activity_data, dict):
        return f"Invalid activity format for activity {activity_id}."

    # Return a more detailed view of the activity
    detailed_view = format_activity_summary(activity_data)

    # Add additional details if available
    if "zones" in activity_data:
        zones = activity_data["zones"]
        detailed_view += "\nPower Zones:\n"
        for zone in zones.get("power", []):
            detailed_view += f"Zone {zone.get('number')}: {zone.get('secondsInZone')} seconds\n"

        detailed_view += "\nHeart Rate Zones:\n"
        for zone in zones.get("hr", []):
            detailed_view += f"Zone {zone.get('number')}: {zone.get('secondsInZone')} seconds\n"

    return detailed_view

@mcp.tool()
async def get_activity_intervals(activity_id: str, api_key: str | None = None) -> str:
    """Get interval data for a specific activity from Intervals.icu

    This endpoint returns detailed metrics for each interval in an activity, including power, heart rate,
    cadence, speed, and environmental data. It also includes grouped intervals if applicable.

    Args:
        activity_id: The Intervals.icu activity ID
        api_key: The Intervals.icu API key (optional, will use API_KEY from .env if not provided)
    """
    # Call the Intervals.icu API
    result = await make_intervals_request(
        url=f"/activity/{activity_id}/intervals", api_key=api_key
    )

    if isinstance(result, dict) and "error" in result:
        error_message = result.get("message", "Unknown error")
        return f"Error fetching intervals: {error_message}"

    # Format the response
    if not result:
        return f"No interval data found for activity {activity_id}."

    # If the result is empty or doesn't contain expected fields
    if not isinstance(result, dict) or not any(
        key in result for key in ["icu_intervals", "icu_groups"]
    ):
        return f"No interval data or unrecognized format for activity {activity_id}."

    # Format the intervals data
    return format_intervals(result)


@mcp.tool()
async def get_events(
    athlete_id: str | None = None,
    api_key: str | None = None,
    start_date: str | None = None,
    end_date: str | None = None,
) -> str:
    """Get events for an athlete from Intervals.icu

    Args:
        athlete_id: The Intervals.icu athlete ID (optional, will use ATHLETE_ID from .env if not provided)
        api_key: The Intervals.icu API key (optional, will use API_KEY from .env if not provided)
        start_date: Start date in YYYY-MM-DD format (optional, defaults to today)
        end_date: End date in YYYY-MM-DD format (optional, defaults to 30 days from today)
    """
    # Use provided athlete_id or fall back to global ATHLETE_ID
    athlete_id_to_use = athlete_id if athlete_id is not None else ATHLETE_ID
    if not athlete_id_to_use:
        return "Error: No athlete ID provided and no default ATHLETE_ID found in environment variables."

    # Parse date parameters
    if not start_date:
        start_date = datetime.now().strftime("%Y-%m-%d")
    if not end_date:
        end_date = (datetime.now() + timedelta(days=30)).strftime("%Y-%m-%d")

    # Call the Intervals.icu API
    params = {"oldest": start_date, "newest": end_date}

    result = await make_intervals_request(
        url=f"/athlete/{athlete_id_to_use}/events", api_key=api_key, params=params
    )

    if isinstance(result, dict) and "error" in result:
        error_message = result.get("message", "Unknown error")
        return f"Error fetching events: {error_message}"

    # Format the response
    if not result:
        return f"No events found for athlete {athlete_id_to_use} in the specified date range."

    # Ensure result is a list
    events = result if isinstance(result, list) else []

    if not events:
        return f"No events found for athlete {athlete_id_to_use} in the specified date range."

    events_summary = "Events:\n\n"
    for event in events:
        if not isinstance(event, dict):
            continue

        events_summary += format_event_summary(event) + "\n\n"

    return events_summary


@mcp.tool()
async def get_event_by_id(
    event_id: str,
    athlete_id: str | None = None,
    api_key: str | None = None,
) -> str:
    """Get detailed information for a specific event from Intervals.icu

    Args:
        event_id: The Intervals.icu event ID
        athlete_id: The Intervals.icu athlete ID (optional, will use ATHLETE_ID from .env if not provided)
        api_key: The Intervals.icu API key (optional, will use API_KEY from .env if not provided)
    """
    # Use provided athlete_id or fall back to global ATHLETE_ID
    athlete_id_to_use = athlete_id if athlete_id is not None else ATHLETE_ID
    if not athlete_id_to_use:
        return "Error: No athlete ID provided and no default ATHLETE_ID found in environment variables."

    # Call the Intervals.icu API
    result = await make_intervals_request(
        url=f"/athlete/{athlete_id_to_use}/event/{event_id}", api_key=api_key
    )

    if isinstance(result, dict) and "error" in result:
        error_message = result.get("message", "Unknown error")
        return f"Error fetching event details: {error_message}"

    # Format the response
    if not result:
        return f"No details found for event {event_id}."

    if not isinstance(result, dict):
        return f"Invalid event format for event {event_id}."

    return format_event_details(result)


@mcp.tool()
async def get_wellness_data(
    athlete_id: str | None = None,
    api_key: str | None = None,
    start_date: str | None = None,
    end_date: str | None = None,
) -> str:
    """Get wellness data for an athlete from Intervals.icu

    Args:
        athlete_id: The Intervals.icu athlete ID (optional, will use ATHLETE_ID from .env if not provided)
        api_key: The Intervals.icu API key (optional, will use API_KEY from .env if not provided)
        start_date: Start date in YYYY-MM-DD format (optional, defaults to 30 days ago)
        end_date: End date in YYYY-MM-DD format (optional, defaults to today)
    """
    # Use provided athlete_id or fall back to global ATHLETE_ID
    athlete_id_to_use = athlete_id if athlete_id is not None else ATHLETE_ID
    if not athlete_id_to_use:
        return "Error: No athlete ID provided and no default ATHLETE_ID found in environment variables."

    # Parse date parameters
    if not start_date:
        start_date = (datetime.now() - timedelta(days=30)).strftime("%Y-%m-%d")
    if not end_date:
        end_date = datetime.now().strftime("%Y-%m-%d")

    # Call the Intervals.icu API
    params = {"oldest": start_date, "newest": end_date}

    result = await make_intervals_request(
        url=f"/athlete/{athlete_id_to_use}/wellness", api_key=api_key, params=params
    )

    if isinstance(result, dict) and "error" in result:
        return f"Error fetching wellness data: {result.get('message')}"

    # Format the response
    if not result:
        return (
            f"No wellness data found for athlete {athlete_id_to_use} in the specified date range."
        )

    wellness_summary = "Wellness Data:\n\n"

    # Handle both list and dictionary responses
    if isinstance(result, dict):
        for date_str, data in result.items():
            # Add the date to the data dictionary if it's not already present
            if isinstance(data, dict) and "date" not in data:
                data["date"] = date_str
            wellness_summary += format_wellness_entry(data) + "\n\n"
    elif isinstance(result, list):
        for entry in result:
            if isinstance(entry, dict):
                wellness_summary += format_wellness_entry(entry) + "\n\n"

    return wellness_summary

def convert_distance(distance):
    if "km" in distance:
        return float(distance.replace("km", "").strip()) * 1000  # Convert km to meters
    elif "m" in distance:
        return int(distance.replace("mtr", "").strip())  # Keep meters as is

def convert_duration(duration):
    if "h" in duration:
        return int(duration.replace("h", "").strip()) * 3600  # Convert hours to seconds
    elif "m" in duration:
        return int(duration.replace("m", "").strip()) * 60  # Convert minutes to seconds
    elif "s" in duration:
        return int(duration.replace("s", "").strip())  # Keep seconds as is
    else:
        return int(duration)  # Default for unknown formats

@mcp.tool()
async def add_events(
    athlete_id: str | None = None,
    api_key: str | None = None,
    start_date: str | None = None,
    name: str | None = None,
    steps: list | None = None,
    workout_type: str | None = None,
    target_type: str | None = None,
    moving_time: str | None = None,
    distance: str | None = None,

) -> str:
    """Post events for an athlete to Intervals.icu this follows the event api from intervals.icu as listed 
    in https://intervals.icu/api-docs.html#post-/api/v1/athlete/-id-/events

    Example:
    {
            "start_date": "2025-01-14",
            "name": "Run - VO2 Max Intervals",
            "workout_type": "Run",  # Workout type (Ride, Run, Swim, etc.)
            "target_type": "POWER",  # Target (POWER, PACE, HR, AUTO)
            "moving_time": "1h",  # Total time of the workout
            "distance": "10km",  # Total distance of the workout
            "steps": [
                {"duration": "15m", "target": "80%",  "description": "Warm-up"},
                {"distance": "500m", "target": "110%",  "description": "High-intensity interval"},
                {"duration": "90s", "target": "80%",  "description": "Recovery"},
                {"distance": "500m", "target": "110%",  "description": "High-intensity interval"},
                {"duration": "10m", "target": "80%", "description": "Cool-down"}
            ]
        }
    
    Common workout types:
        - "Run" for running workouts
        - "Ride" for cycling workouts  
        - "Swim" for swimming workouts
        - "Walk" for walking/hiking
        - "Row" for rowing
    
    Target options:
        - "POWER" for power-based workouts (cycling)
        - "PACE" for pace-based workouts (running)
        - "HR" for heart rate-based workouts
        - "AUTO" for automatic detection

    Args:
        athlete_id: The Intervals.icu athlete ID (optional, will use ATHLETE_ID from .env if not provided)
        api_key: The Intervals.icu API key (optional, will use API_KEY from .env if not provided)
        start_date: Start date in YYYY-MM-DD format (optional, defaults to today)
        name: Name of the activity
        steps: List of workout steps (each one should have one of duration or distance)
            - duration: Duration of the step (90s, 15m, 1h, etc.)
            - distance: Distance of the step (100mtr, 1km, 10km, etc.)
            - target: Target for the step (given in %, W, pace, etc. as matching the target_type given)
            - description: Description of the step
        workout_type: Workout type (Run, Ride, Swim, etc.)
        target_type: Target metric (POWER, PACE, HR, AUTO)
        moving_time: Total expected moving time of the workout
        distance: Total expected distance of the workout
    """
    # Use provided athlete_id or fall back to global ATHLETE_ID
    athlete_id_to_use = athlete_id if athlete_id is not None else ATHLETE_ID
    if not athlete_id_to_use:
        return "Error: No athlete ID provided and no default ATHLETE_ID found in environment variables."

    # Parse date parameters
    if not start_date:
        start_date = datetime.now().strftime("%Y-%m-%d")

    description_lines = []
    for step in steps:
        if "duration" in step and "distance" in step:
            raise ValueError("Step must have either duration or distance, not both")
        if "duration" not in step and "distance" not in step:
            raise ValueError("Step must have either duration or distance")
        if "target" not in step:
            raise ValueError("Step must have target")

        description_lines.append("- ")
        if "duration" in step:
            description_lines[-1] += f"{step['duration']}"
        if "distance" in step:
            description_lines[-1] += f"{step['distance']}"
        description_lines[-1] += f" {step['target']}"
        if "description" in step:
            description_lines[-1] += f" ({step['description']})"
        if "cadence" in step:
            description_lines[-1] += f" ({step['cadence']})"

    final_data = {}
    
    # Determine workout type
    if not workout_type:
        # Fall back to keyword detection in name
        name_lower = name.lower() if name else ""
        if any(keyword in name_lower for keyword in ["bike", "cycle", "cycling", "ride"]):
            workout_type = "Ride"
        elif any(keyword in name_lower for keyword in ["run", "running", "jog", "jogging"]):
            workout_type = "Run"
        elif any(keyword in name_lower for keyword in ["swim", "swimming", "pool"]):
            workout_type = "Swim"
        elif any(keyword in name_lower for keyword in ["walk", "walking", "hike", "hiking"]):
            workout_type = "Walk"
        elif any(keyword in name_lower for keyword in ["row", "rowing"]):
            workout_type = "Row"
        else:
            # Default to Ride, probably the most common type on Intervals
            # IMPORTANT: This default means workouts without clear keywords will be created as Rides
            # To avoid this, always specify "type" in the data dict when creating workouts
            workout_type = "Ride"

    # Determine target type
    if target_type not in ["POWER", "PACE", "HR", "AUTO"]:
        # Fall back to keyword detection in name
        name_lower = name.lower() if name else ""
        if any(keyword in name_lower for keyword in ["power"]):
            target_type = "POWER"
        elif any(keyword in name_lower for keyword in ["pace"]):
            target_type = "PACE"
        elif any(keyword in name_lower for keyword in ["hr"]):
            target_type = "HR"
        else:
            target_type = "AUTO"

    if moving_time:
        moving_time = convert_duration(moving_time)
    else:
        if all("duration" in step for step in steps):
            moving_time = sum(convert_duration(step["duration"]) for step in steps)

    if distance:
        distance = convert_distance(distance)
    else:
        if all("distance" in step for step in steps):
            distance = sum(convert_distance(step["distance"]) for step in steps)

    final_data.update({
            "start_date_local": start_date + "T00:00:00",
            "category": "WORKOUT",
            "name": name,
            "description": "\n".join(description_lines).strip(),
            "type": workout_type,
            "target": target_type,
            "moving_time": moving_time,
            "distance": distance,
        })
    
    # Call the Intervals.icu API
<<<<<<< HEAD

    result = await make_intervals_request(
        url=f"/athlete/{athlete_id_to_use}/events", api_key=api_key, data=final_data, method="POST"
    )
=======
    result = await make_intervals_request(url=f"/activity/{activity_id}/intervals", api_key=api_key)
>>>>>>> 3850c873

    if isinstance(result, dict) and "error" in result:
        error_message = result.get("message", "Unknown error")
        return f"Error fetching events: {error_message}, data used: {final_data}"

    # Format the response
    if not result:
        return f"No events posted for athlete {athlete_id_to_use}."


    # Ensure result is a dict
    events = result if isinstance(result, dict) else []

    if not events:
        return f"format error, verify intervals for correct event at {start_date}"

    return events
# Run the server
if __name__ == "__main__":
    mcp.run()<|MERGE_RESOLUTION|>--- conflicted
+++ resolved
@@ -732,14 +732,9 @@
         })
     
     # Call the Intervals.icu API
-<<<<<<< HEAD
-
     result = await make_intervals_request(
         url=f"/athlete/{athlete_id_to_use}/events", api_key=api_key, data=final_data, method="POST"
     )
-=======
-    result = await make_intervals_request(url=f"/activity/{activity_id}/intervals", api_key=api_key)
->>>>>>> 3850c873
 
     if isinstance(result, dict) and "error" in result:
         error_message = result.get("message", "Unknown error")
