--- conflicted
+++ resolved
@@ -173,12 +173,10 @@
 # PyPI configuration file
 .pypirc
 
-<<<<<<< HEAD
 .gitconfig
-=======
+
 # VSCode
 .vscode
 
 # TODO
-TODO
->>>>>>> aaf40a3b
+TODO